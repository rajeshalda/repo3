--- conflicted
+++ resolved
@@ -1,82 +1,6 @@
 {
   "meetings": [
     {
-<<<<<<< HEAD
-      "meetingId": "292287722648",
-      "userId": "vishalkumar@m365x65088219.onmicrosoft.com",
-      "timeEntry": {
-        "id": "107113994",
-        "projectid": "1422049",
-        "moduleid": "550082",
-        "taskid": "16567104",
-        "worktypeid": "802279",
-        "personid": "421945",
-        "date": "2025-03-13",
-        "datemodified": "2025-03-28 05:27:27",
-        "time": "0.04",
-        "description": "test meeting infra",
-=======
-      "meetingId": "AAMkAGM5YjUwMjJmLTY2ZTItNDdiNy1hYmIyLTI4MGQxM2QzNDk0NQBGAAAAAABCigKutEUbRbS2yE95NOFHBwBl3XOS-iXATYjFE5IsfXKjAAAAAAENAABl3XOS-iXATYjFE5IsfXKjAABAwhZMAAA=",
-      "userId": "neha@m365x65088219.onmicrosoft.com",
-      "timeEntry": {
-        "id": "107107171",
-        "projectid": "1423717",
-        "moduleid": "550082",
-        "taskid": "16537632",
-        "worktypeid": "802279",
-        "personid": "422721",
-        "date": "2025-03-25",
-        "datemodified": "2025-03-27 21:10:46",
-        "time": "0.09",
-        "description": "Infra",
-        "billable": "f",
-        "worktype": "India-Meeting",
-        "milestoneid": null,
-        "ogmilestoneid": null,
-        "module": "Development",
-        "client": "Nathcorp",
-        "project": "Internal"
-      },
-      "rawResponse": {
-        "personid": 422721,
-        "status": "Created",
-        "code": 201,
-        "time": {
-          "id": "107107171",
-          "projectid": "1423717",
-          "moduleid": "550082",
-          "taskid": "16537632",
-          "worktypeid": "802279",
-          "personid": "422721",
-          "date": "2025-03-25",
-          "datemodified": "2025-03-27 21:10:46",
-          "time": "0.09",
-          "description": "Infra",
-          "billable": "f",
-          "worktype": "India-Meeting",
-          "milestoneid": null,
-          "ogmilestoneid": null,
-          "module": "Development"
-        }
-      },
-      "postedAt": "2025-03-27T21:10:46.361Z",
-      "taskName": "Infra  Task"
-    },
-    {
-      "meetingId": "240893854347",
-      "userId": "neha@m365x65088219.onmicrosoft.com",
-      "timeEntry": {
-        "id": "107109167",
-        "projectid": "1423717",
-        "moduleid": "550082",
-        "taskid": "16537632",
-        "worktypeid": "802279",
-        "personid": "422721",
-        "date": "2025-03-25",
-        "datemodified": "2025-03-27 23:02:08",
-        "time": "0.09",
-        "description": "Infra",
->>>>>>> 762feb84
         "billable": "t",
         "worktype": "India-Meeting",
         "milestoneid": null,
@@ -84,37 +8,6 @@
         "module": "Development"
       },
       "rawResponse": {
-<<<<<<< HEAD
-        "personid": 421945,
-        "status": "Created",
-        "code": 201,
-        "time": {
-          "id": "107113994",
-          "projectid": "1422049",
-          "moduleid": "550082",
-          "taskid": "16567104",
-          "worktypeid": "802279",
-          "personid": "421945",
-          "date": "2025-03-13",
-          "datemodified": "2025-03-28 05:27:27",
-          "time": "0.04",
-          "description": "test meeting infra",
-=======
-        "personid": 422721,
-        "status": "Created",
-        "code": 201,
-        "time": {
-          "id": "107109167",
-          "projectid": "1423717",
-          "moduleid": "550082",
-          "taskid": "16537632",
-          "worktypeid": "802279",
-          "personid": "422721",
-          "date": "2025-03-25",
-          "datemodified": "2025-03-27 23:02:08",
-          "time": "0.09",
-          "description": "Infra",
->>>>>>> 762feb84
           "billable": "t",
           "worktype": "India-Meeting",
           "milestoneid": null,
@@ -122,13 +15,7 @@
           "module": "Development"
         }
       },
-<<<<<<< HEAD
-      "postedAt": "2025-03-13",
-      "taskName": "Infra Task"
-=======
-      "postedAt": "2025-03-25",
-      "taskName": "Infra  Task"
->>>>>>> 762feb84
+
     }
   ]
 }