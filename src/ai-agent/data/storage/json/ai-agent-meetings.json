{
  "meetings": [
    {
<<<<<<< HEAD
      "meetingId": "296563988451",
      "userId": "vishalkumar@m365x65088219.onmicrosoft.com",
      "timeEntry": {
        "id": "107090000",
        "projectid": "1422049",
        "moduleid": "550082",
        "taskid": "16537630",
        "worktypeid": "802279",
        "personid": "421945",
        "date": "2025-03-20",
        "datemodified": "2025-03-27 06:24:52",
        "time": "0.02",
        "description": "Test User Attendance",
=======
      "meetingId": "AAMkAGM5YjUwMjJmLTY2ZTItNDdiNy1hYmIyLTI4MGQxM2QzNDk0NQBGAAAAAABCigKutEUbRbS2yE95NOFHBwBl3XOS-iXATYjFE5IsfXKjAAAAAAENAABl3XOS-iXATYjFE5IsfXKjAAA-ss1yAAA=",
      "userId": "neha@m365x65088219.onmicrosoft.com",
      "timeEntry": {
        "id": "107070511",
        "projectid": "1422052",
        "moduleid": "550082",
        "taskid": "16537629",
        "worktypeid": "802279",
        "personid": "422721",
        "date": "2025-03-21",
        "datemodified": "2025-03-26 09:53:39",
        "time": "0.03",
        "description": "neha",
>>>>>>> 8ff6776c
        "billable": "t",
        "worktype": "India-Meeting",
        "milestoneid": null,
        "ogmilestoneid": null,
        "module": "Development"
      },
      "rawResponse": {
<<<<<<< HEAD
        "personid": 421945,
        "status": "Created",
        "code": 201,
        "time": {
          "id": "107090000",
          "projectid": "1422049",
          "moduleid": "550082",
          "taskid": "16537630",
          "worktypeid": "802279",
          "personid": "421945",
          "date": "2025-03-20",
          "datemodified": "2025-03-27 06:24:52",
          "time": "0.02",
          "description": "Test User Attendance",
=======
        "personid": 422721,
        "status": "Created",
        "code": 201,
        "time": {
          "id": "107070511",
          "projectid": "1422052",
          "moduleid": "550082",
          "taskid": "16537629",
          "worktypeid": "802279",
          "personid": "422721",
          "date": "2025-03-21",
          "datemodified": "2025-03-26 09:53:39",
          "time": "0.03",
          "description": "neha",
>>>>>>> 8ff6776c
          "billable": "t",
          "worktype": "India-Meeting",
          "milestoneid": null,
          "ogmilestoneid": null,
          "module": "Development"
        }
      },
<<<<<<< HEAD
      "postedAt": "2025-03-20"
=======
      "postedAt": "2025-03-21",
      "taskName": "Daily Status Report"
    },
    {
      "meetingId": "AAMkAGM5YjUwMjJmLTY2ZTItNDdiNy1hYmIyLTI4MGQxM2QzNDk0NQBGAAAAAABCigKutEUbRbS2yE95NOFHBwBl3XOS-iXATYjFE5IsfXKjAAAAAAENAABl3XOS-iXATYjFE5IsfXKjAABAAQnFAAA=",
      "userId": "neha@m365x65088219.onmicrosoft.com",
      "timeEntry": {
        "id": "107070616",
        "projectid": "1423717",
        "moduleid": "550081",
        "taskid": "16553303",
        "worktypeid": "802279",
        "personid": "422721",
        "date": "2025-03-25",
        "datemodified": "2025-03-26 09:59:24",
        "time": "0.04",
        "description": "anjani",
        "billable": "t",
        "worktype": "India-Meeting",
        "milestoneid": null,
        "ogmilestoneid": null,
        "module": "Production"
      },
      "rawResponse": {
        "personid": 422721,
        "status": "Created",
        "code": 201,
        "time": {
          "id": "107070616",
          "projectid": "1423717",
          "moduleid": "550081",
          "taskid": "16553303",
          "worktypeid": "802279",
          "personid": "422721",
          "date": "2025-03-25",
          "datemodified": "2025-03-26 09:59:24",
          "time": "0.04",
          "description": "anjani",
          "billable": "t",
          "worktype": "India-Meeting",
          "milestoneid": null,
          "ogmilestoneid": null,
          "module": "Production"
        }
      },
      "postedAt": "2025-03-25",
      "taskName": "DevOps Task"
>>>>>>> 8ff6776c
    }
  ]
}<|MERGE_RESOLUTION|>--- conflicted
+++ resolved
@@ -1,35 +1,7 @@
 {
   "meetings": [
     {
-<<<<<<< HEAD
-      "meetingId": "296563988451",
-      "userId": "vishalkumar@m365x65088219.onmicrosoft.com",
-      "timeEntry": {
-        "id": "107090000",
-        "projectid": "1422049",
-        "moduleid": "550082",
-        "taskid": "16537630",
-        "worktypeid": "802279",
-        "personid": "421945",
-        "date": "2025-03-20",
-        "datemodified": "2025-03-27 06:24:52",
-        "time": "0.02",
-        "description": "Test User Attendance",
-=======
-      "meetingId": "AAMkAGM5YjUwMjJmLTY2ZTItNDdiNy1hYmIyLTI4MGQxM2QzNDk0NQBGAAAAAABCigKutEUbRbS2yE95NOFHBwBl3XOS-iXATYjFE5IsfXKjAAAAAAENAABl3XOS-iXATYjFE5IsfXKjAAA-ss1yAAA=",
-      "userId": "neha@m365x65088219.onmicrosoft.com",
-      "timeEntry": {
-        "id": "107070511",
-        "projectid": "1422052",
-        "moduleid": "550082",
-        "taskid": "16537629",
-        "worktypeid": "802279",
-        "personid": "422721",
-        "date": "2025-03-21",
-        "datemodified": "2025-03-26 09:53:39",
-        "time": "0.03",
-        "description": "neha",
->>>>>>> 8ff6776c
+
         "billable": "t",
         "worktype": "India-Meeting",
         "milestoneid": null,
@@ -37,37 +9,7 @@
         "module": "Development"
       },
       "rawResponse": {
-<<<<<<< HEAD
-        "personid": 421945,
-        "status": "Created",
-        "code": 201,
-        "time": {
-          "id": "107090000",
-          "projectid": "1422049",
-          "moduleid": "550082",
-          "taskid": "16537630",
-          "worktypeid": "802279",
-          "personid": "421945",
-          "date": "2025-03-20",
-          "datemodified": "2025-03-27 06:24:52",
-          "time": "0.02",
-          "description": "Test User Attendance",
-=======
-        "personid": 422721,
-        "status": "Created",
-        "code": 201,
-        "time": {
-          "id": "107070511",
-          "projectid": "1422052",
-          "moduleid": "550082",
-          "taskid": "16537629",
-          "worktypeid": "802279",
-          "personid": "422721",
-          "date": "2025-03-21",
-          "datemodified": "2025-03-26 09:53:39",
-          "time": "0.03",
-          "description": "neha",
->>>>>>> 8ff6776c
+
           "billable": "t",
           "worktype": "India-Meeting",
           "milestoneid": null,
@@ -75,57 +17,7 @@
           "module": "Development"
         }
       },
-<<<<<<< HEAD
-      "postedAt": "2025-03-20"
-=======
-      "postedAt": "2025-03-21",
-      "taskName": "Daily Status Report"
-    },
-    {
-      "meetingId": "AAMkAGM5YjUwMjJmLTY2ZTItNDdiNy1hYmIyLTI4MGQxM2QzNDk0NQBGAAAAAABCigKutEUbRbS2yE95NOFHBwBl3XOS-iXATYjFE5IsfXKjAAAAAAENAABl3XOS-iXATYjFE5IsfXKjAABAAQnFAAA=",
-      "userId": "neha@m365x65088219.onmicrosoft.com",
-      "timeEntry": {
-        "id": "107070616",
-        "projectid": "1423717",
-        "moduleid": "550081",
-        "taskid": "16553303",
-        "worktypeid": "802279",
-        "personid": "422721",
-        "date": "2025-03-25",
-        "datemodified": "2025-03-26 09:59:24",
-        "time": "0.04",
-        "description": "anjani",
-        "billable": "t",
-        "worktype": "India-Meeting",
-        "milestoneid": null,
-        "ogmilestoneid": null,
-        "module": "Production"
-      },
-      "rawResponse": {
-        "personid": 422721,
-        "status": "Created",
-        "code": 201,
-        "time": {
-          "id": "107070616",
-          "projectid": "1423717",
-          "moduleid": "550081",
-          "taskid": "16553303",
-          "worktypeid": "802279",
-          "personid": "422721",
-          "date": "2025-03-25",
-          "datemodified": "2025-03-26 09:59:24",
-          "time": "0.04",
-          "description": "anjani",
-          "billable": "t",
-          "worktype": "India-Meeting",
-          "milestoneid": null,
-          "ogmilestoneid": null,
-          "module": "Production"
-        }
-      },
-      "postedAt": "2025-03-25",
-      "taskName": "DevOps Task"
->>>>>>> 8ff6776c
+
     }
   ]
 }